--- conflicted
+++ resolved
@@ -136,10 +136,9 @@
 	}
 }
 
-<<<<<<< HEAD
 var CommunityCodes = []string{QDJVMC, QDPYC, QDANDC}
 
-func (p *product) IsCommunity() bool {
+func (p *product) isCommunity() bool {
 	if p.Code == "" {
 		return true
 	}
@@ -149,10 +148,6 @@
 		}
 	}
 	return false
-=======
-func (p *product) isCommunity() bool {
-	return p.Code == QDJVMC || p.Code == QDPYC || p.Code == ""
->>>>>>> 4c811c95
 }
 
 func (p *product) getProductNameFromCode() string {
