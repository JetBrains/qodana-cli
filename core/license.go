/*
 * Copyright 2021-2023 JetBrains s.r.o.
 *
 * Licensed under the Apache License, Version 2.0 (the "License");
 * you may not use this file except in compliance with the License.
 * You may obtain a copy of the License at
 *
 * https://www.apache.org/licenses/LICENSE-2.0
 *
 * Unless required by applicable law or agreed to in writing, software
 * distributed under the License is distributed on an "AS IS" BASIS,
 * WITHOUT WARRANTIES OR CONDITIONS OF ANY KIND, either express or implied.
 * See the License for the specific language governing permissions and
 * limitations under the License.
 */

package core

import (
	"errors"
	"fmt"
	"github.com/JetBrains/qodana-cli/v2023/cloud"
	"log"
	"os"
	"strings"
)

func setupLicense(token string) {
	_, exists := os.LookupEnv(QodanaLicense)
	if exists {
		return
	}

	// community versions works without any license and can't check any license
	if prod.isCommunity() {
		return
	}

	// eap version works with eap's license dependent on build date
	if prod.EAP {
		if token == "" {
			fmt.Println(cloud.EapWarnTokenMessage)
			fmt.Println()
		}
		return
	}

	// usual builds should have token for execution
	if token == "" {
		log.Fatal(cloud.EmptyTokenMessage)
	}

	licenseEndpoint := cloud.GetEnvWithDefault(QodanaLicenseEndpoint, "https://linters.qodana.cloud")

	licenseDataResponse, err := cloud.RequestLicenseData(licenseEndpoint, token)
	if errors.Is(err, cloud.TokenDeclinedError) {
		log.Fatalf("License request: %v\n%s", err, cloud.DeclinedTokenErrorMessage)
	}
	if err != nil {
		log.Fatalf("License request: %v\n%s", err, cloud.GeneralLicenseErrorMessage)
	}
	licenseData := cloud.DeserializeLicenseData(licenseDataResponse)

	if strings.ToLower(licenseData.LicensePlan) == "community" {
		log.Fatalf("Your Qodana Cloud organization has Community license that doesn’t support \"%s\" linter, "+
			"please try one of the community linters instead: %s or obtain Ultimate "+
			"or Ultimate Plus license. Read more about licenses and plans at "+
			"https://www.jetbrains.com/help/qodana/pricing.html#pricing-linters-licenses.",
			Prod.getProductNameFromCode(),
			allCommunityNames(),
		)
	}
	if licenseData.LicenseKey == "" {
		log.Fatalf("Response for license request should contain license key\n%s", string(licenseDataResponse))
	}
	err = os.Setenv(QodanaLicense, licenseData.LicenseKey)
	if err != nil {
		log.Fatal(err)
	}
}

<<<<<<< HEAD
func allCommunityNames() string {
	var nameList []string
	for _, code := range CommunityCodes {
		nameList = append(nameList, "\""+getProductNameFromCode(code)+"\"")
	}
	return strings.Join(nameList, ", ")
}

func SetupLicenseToken(opts *QodanaOptions) {
=======
func setupLicenseToken(opts *QodanaOptions) {
>>>>>>> 4c811c95
	token := opts.loadToken(false)
	licenseOnlyToken := os.Getenv(QodanaLicenseOnlyToken)

	if token == "" && licenseOnlyToken != "" {
		cloud.Token = cloud.LicenseToken{
			Token:       licenseOnlyToken,
			LicenseOnly: true,
		}
	} else {
		cloud.Token = cloud.LicenseToken{
			Token:       token,
			LicenseOnly: false,
		}
	}
}<|MERGE_RESOLUTION|>--- conflicted
+++ resolved
@@ -79,7 +79,6 @@
 	}
 }
 
-<<<<<<< HEAD
 func allCommunityNames() string {
 	var nameList []string
 	for _, code := range CommunityCodes {
@@ -89,9 +88,6 @@
 }
 
 func SetupLicenseToken(opts *QodanaOptions) {
-=======
-func setupLicenseToken(opts *QodanaOptions) {
->>>>>>> 4c811c95
 	token := opts.loadToken(false)
 	licenseOnlyToken := os.Getenv(QodanaLicenseOnlyToken)
 
