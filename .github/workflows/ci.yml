name: 'CI'
on:
  workflow_dispatch:
  push:
    branches:
      - main
  pull_request:

jobs:
  # lint: disabled as golangci-lint is not yet ready for Go workspaces
  test:
    runs-on: ${{ matrix.os }}
    permissions:
      checks: write
      pull-requests: write
      actions: read
      contents: write
      security-events: write
    strategy:
      matrix:
        os: [ ubuntu-latest, macos-latest, windows-latest ]
    steps:
      - uses: actions/checkout@v4
        with:
          fetch-depth: 0
      - uses: actions/setup-go@v5
        with:
          cache-dependency-path: "**/*.sum"
          go-version-file: go.work
      - name: Set up Java 17 for config-loader-cli.jar
        uses: actions/setup-java@v4
        with:
          distribution: 'temurin' # Use the Temurin JDK distribution
          java-version: '17'     # Java version 17
      - name: Overwrite tools (to run tests only on gh repo)
        run: |
          touch cdnet/clt.zip tooling/baseline-cli.jar tooling/intellij-report-converter.jar tooling/qodana-fuser.jar
          rm go.work && mv go.work.github go.work
        shell: bash
      - name: Set up gotestfmt
        uses: gotesttools/gotestfmt-action@v2
        with:
          token: ${{ secrets.GITHUB_TOKEN }}
      - if: ${{ matrix.os == 'ubuntu-latest' }}
        uses: docker/login-action@v3
        with:
          registry: registry.jetbrains.team
          username: ${{ secrets.SPACE_USERNAME }}
          password: ${{ secrets.SPACE_PASSWORD }}
      - name: Build
        # Build everything that will be tested. Although go test performs a build itself, gotestfmt will panic on a
        # failed build.
<<<<<<< HEAD
        run: go build -v $(go list -m)
=======
        run: |
          go generate -v $(go list -f '{{.Dir}}/...' -m)
          go build -v $(go list -f '{{.Dir}}/...' -m)
        shell: bash
>>>>>>> 38a6b1f9
      - name: Run tests (with coverage)
        if: ${{ matrix.os != 'windows-latest' }}
        run: |
          set -euo pipefail
          go test -json -v $(go list -f '{{.Dir}}/...' -m) -coverprofile coverage-${{ matrix.os }}.out 2>&1 | tee /tmp/gotest.log | gotestfmt
        env:
          QODANA_LICENSE_ONLY_TOKEN: ${{ secrets.QODANA_LICENSE_ONLY_TOKEN }}
      - name: Run tests (with coverage) for Windows
        if: ${{ matrix.os == 'windows-latest' }}
        run: go test -v $(go list -f '{{.Dir}}/...' -m) -coverprofile coverage-${{ matrix.os }}.out
        env:
          QODANA_LICENSE_ONLY_TOKEN: ${{ secrets.QODANA_LICENSE_ONLY_TOKEN }}

  code-quality:
    runs-on: ubuntu-latest
    permissions:
      checks: write
      pull-requests: write
      actions: read
      contents: write
      security-events: write
    steps:
      - uses: actions/checkout@v4
        with:
          fetch-depth: 0
      - name: Overwrite tools (to run tests only on gh repo)
        run: |
          touch cdnet/clt.zip tooling/baseline-cli.jar tooling/intellij-report-converter.jar tooling/qodana-fuser.jar
          rm go.work && mv go.work.github go.work
      - uses: docker/login-action@v3
        with:
          registry: registry.jetbrains.team
          username: ${{ secrets.SPACE_USERNAME }}
          password: ${{ secrets.SPACE_PASSWORD }}
      - uses: actions/setup-go@v5
        with:
          cache-dependency-path: "**/*.sum"
          go-version-file: go.work
      - uses: JetBrains/qodana-action@main
        env:
          QODANA_TOKEN: ${{ secrets.QODANA_TOKEN }}
        with:
          use-nightly: true
          pr-mode: false
          upload-result: true
      - uses: actions/upload-artifact@v4
        with:
          name: qodana-artifacts
          path: "${{ runner.temp }}/qodana/results"
      - uses: github/codeql-action/init@v3
        with:
          languages: go
      - uses: github/codeql-action/autobuild@v3
      - uses: github/codeql-action/analyze@v3

#  release-nightly:
#    runs-on: sre-eqx-kata
#    needs: [ test, code-quality ]
#    container:
#      image: ghcr.io/jetbrains/qodana-cli/devcontainer:latest
#    permissions:
#      checks: write
#      pull-requests: write
#      actions: read
#      contents: write
#      security-events: write
#      packages: read
#    if: github.ref == 'refs/heads/main'
#    steps:
#      - uses: actions/checkout@v4
#        with:
#          fetch-depth: 0
#      - name: Overwrite tools (to run tests only on gh repo)
#        run: |
#          touch cdnet/clt.zip tooling/baseline-cli.jar tooling/intellij-report-converter.jar tooling/qodana-fuser.jar
#          rm go.work && mv go.work.github go.work
#      - run: |
#          ./download_deps.sh
#          export TARGETARCH=$(uname -m)
#          curl -fsSL "https://codesign-distribution.labs.jb.gg/codesign-client-linux-$TARGETARCH" -o /usr/local/bin/codesign || true
#          chmod +x /usr/local/bin/codesign || true
#          cd cli && goreleaser release --clean --nightly --skip=chocolatey,nfpm,homebrew,scoop,snapcraft
#        env:
#          GH_TOKEN: ${{ github.token }}
#          GORELEASER_KEY: ${{ secrets.GORELEASER_KEY }}

#  install-script-check:
#    strategy:
#        fail-fast: false
#        matrix:
#            os: [ubuntu-latest, macos-latest]
#    runs-on: ${{ matrix.os }}
#    steps:
#      - uses: actions/checkout@v4
#      - run: |
#          ./install
#          ./install nightly<|MERGE_RESOLUTION|>--- conflicted
+++ resolved
@@ -50,14 +50,10 @@
       - name: Build
         # Build everything that will be tested. Although go test performs a build itself, gotestfmt will panic on a
         # failed build.
-<<<<<<< HEAD
-        run: go build -v $(go list -m)
-=======
         run: |
           go generate -v $(go list -f '{{.Dir}}/...' -m)
           go build -v $(go list -f '{{.Dir}}/...' -m)
         shell: bash
->>>>>>> 38a6b1f9
       - name: Run tests (with coverage)
         if: ${{ matrix.os != 'windows-latest' }}
         run: |
