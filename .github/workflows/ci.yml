--- conflicted
+++ resolved
@@ -5,10 +5,6 @@
     branches:
       - main
   pull_request:
-
-defaults:
-  run:
-    shell: "bash --noprofile --norc -euo pipefail {0}"
 
 jobs:
   # lint: disabled as golangci-lint is not yet ready for Go workspaces
@@ -38,7 +34,6 @@
           distribution: 'temurin' # Use the Temurin JDK distribution
           java-version: '17'     # Java version 17
       - name: Overwrite tools (to run tests only on gh repo)
-<<<<<<< HEAD
         run: >-
           touch
           cdnet/clt.zip
@@ -51,14 +46,7 @@
           clang/clang-tidy-windows-arm64.zip
           clang/clang-tidy-darwin-amd64.tar.gz
           clang/clang-tidy-darwin-arm64.tar.gz
-      - name: Download config-loader-cli.jar
-        run: chmod +x download_deps.sh && ./download_deps.sh
-=======
-        run: |
-          touch cdnet/clt.zip tooling/baseline-cli.jar tooling/intellij-report-converter.jar tooling/qodana-fuser.jar
-          rm go.work && mv go.work.github go.work
         shell: bash
->>>>>>> 11ae2ee6
       - name: Set up gotestfmt
         uses: gotesttools/gotestfmt-action@v2
         with:
@@ -72,17 +60,9 @@
       - name: Build
         # Build everything that will be tested. Although go test performs a build itself, gotestfmt will panic on a
         # failed build.
-<<<<<<< HEAD
-        run: |
-          go generate -v $(go list -m)
-          go build -v $(go list -m)
-      - name: Run tests (with coverage)
-        run: go test -json -v $(go list -f '{{.Dir}}/...' -m) -coverprofile coverage-${{ matrix.os }}.out 2>&1 | tee /tmp/gotest.log | gotestfmt
-=======
         run: |
           go generate -v $(go list -f '{{.Dir}}/...' -m)
           go build -v $(go list -f '{{.Dir}}/...' -m)
-        shell: bash
       - name: Run tests (with coverage)
         if: ${{ matrix.os != 'windows-latest' }}
         run: |
@@ -93,9 +73,6 @@
       - name: Run tests (with coverage) for Windows
         if: ${{ matrix.os == 'windows-latest' }}
         run: go test -v $(go list -f '{{.Dir}}/...' -m) -coverprofile coverage-${{ matrix.os }}.out
->>>>>>> 11ae2ee6
-        env:
-          QODANA_LICENSE_ONLY_TOKEN: ${{ secrets.QODANA_LICENSE_ONLY_TOKEN }}
 
   code-quality:
     if: github.repository == 'jetbrains/qodana-cli'
