--- conflicted
+++ resolved
@@ -17,24 +17,17 @@
 package utils
 
 import (
-<<<<<<< HEAD
 	"archive/tar"
 	"archive/zip"
 	"compress/gzip"
 	"crypto/sha256"
 	"errors"
 	"fmt"
-=======
-	"crypto/sha256"
-	"errors"
 	log "github.com/sirupsen/logrus"
->>>>>>> 11ae2ee6
 	"io"
 	"os"
 	"path/filepath"
 	"strings"
-
-	log "github.com/sirupsen/logrus"
 )
 
 // CopyFile copies a file from src to dst.
@@ -122,10 +115,9 @@
 	}()
 
 	return GetSha256(reader)
-<<<<<<< HEAD
-}
-
-// WalkArchiveCallback will be called for each archived item, e.g. in WalkArchiveFiles.
+}
+
+// WalkArchiveCallback will be called for each archived item, e.g. in WalkArchive.
 // Parameters:
 // - path: relative path of an item within the archive
 // - info: `os.FileInfo` for the item
@@ -140,6 +132,8 @@
 	switch filepath.Ext(path) {
 	case ".zip", ".sit":
 		implFunc = WalkZipArchive
+	case ".tgz":
+		implFunc = WalkTarGzArchive
 	case ".gz":
 		switch filepath.Ext(strings.TrimSuffix(path, ".gz")) {
 		case ".tar":
@@ -154,7 +148,7 @@
 	return implFunc(path, callback)
 }
 
-// WalkZipArchive implements WalkArchiveFiles for .zip.
+// WalkZipArchive implements WalkArchive for .zip.
 func WalkZipArchive(path string, callback WalkArchiveCallback) (err error) {
 	zipReader, err := zip.OpenReader(path)
 	if err != nil {
@@ -195,7 +189,7 @@
 	return nil
 }
 
-// WalkTarGzArchive implements WalkArchiveFiles for .tar.gz.
+// WalkTarGzArchive implements WalkArchive for .tar.gz.
 func WalkTarGzArchive(path string, callback WalkArchiveCallback) (err error) {
 	reader, err := os.Open(path)
 	if err != nil {
@@ -238,6 +232,4 @@
 	}
 
 	return nil
-=======
->>>>>>> 11ae2ee6
 }